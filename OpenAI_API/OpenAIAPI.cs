--- conflicted
+++ resolved
@@ -98,13 +98,8 @@
 		public IFilesEndpoint Files { get; }
 
 		/// <summary>
-		/// The API lets you do operations with images. You can Given a prompt and/or an input image, the model will generate a new image.
+		/// The API lets you do operations with images. Given a prompt and/or an input image, the model will generate a new image.
 		/// </summary>
-<<<<<<< HEAD
 		public IImageGenerationEndpoint ImageGenerations { get; }
-
-=======
-		public ImageGenerationEndpoint ImageGenerations { get; }
->>>>>>> e585eb24
 	}
 }